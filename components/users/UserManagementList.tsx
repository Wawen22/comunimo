--- conflicted
+++ resolved
@@ -11,7 +11,6 @@
 } from '@/components/ui/dropdown-menu';
 import { UserSocietyAssignment } from './UserSocietyAssignment';
 import { getRoleDisplayName } from '@/lib/utils/permissions';
-<<<<<<< HEAD
 import {
   Shield,
   ShieldCheck,
@@ -23,9 +22,6 @@
   RefreshCcw,
   Pencil,
 } from 'lucide-react';
-=======
-import { Shield, ShieldCheck, ShieldAlert, Building2, Mail } from 'lucide-react';
->>>>>>> c1f607de
 import type { UserWithSocieties } from '@/app/(dashboard)/dashboard/users/page';
 
 interface UserManagementListProps {
@@ -147,23 +143,6 @@
                     Azioni
                   </th>
                 </tr>
-<<<<<<< HEAD
-              ) : (
-                filteredUsers.map((user) => {
-                  const isResetting = resettingUserId === user.id;
-                  return (
-                    <tr key={user.id} className="hover:bg-gray-50">
-                      <td className="px-6 py-4 whitespace-nowrap">
-                      <div className="flex items-center">
-                        <div className="flex-shrink-0 h-10 w-10 rounded-full bg-blue-100 flex items-center justify-center">
-                          <span className="text-blue-600 font-medium text-sm">
-                            {user.full_name?.charAt(0).toUpperCase() || user.email.charAt(0).toUpperCase()}
-                          </span>
-                        </div>
-                        <div className="ml-4">
-                          <div className="text-sm font-medium text-gray-900">
-                            {user.full_name || 'N/A'}
-=======
               </thead>
               <tbody className="bg-white divide-y divide-gray-200">
                 {filteredUsers.length === 0 ? (
@@ -173,15 +152,16 @@
                     </td>
                   </tr>
                 ) : (
-                  filteredUsers.map((user) => (
-                    <tr key={user.id} className="hover:bg-gray-50">
+                  filteredUsers.map((user) => {
+                    const isResetting = resettingUserId === user.id;
+                    return (
+                      <tr key={user.id} className="hover:bg-gray-50">
                       <td className="px-6 py-4 whitespace-nowrap">
                         <div className="flex items-center">
                           <div className="flex-shrink-0 h-10 w-10 rounded-full bg-blue-100 flex items-center justify-center">
                             <span className="text-blue-600 font-medium text-sm">
                               {user.full_name?.charAt(0).toUpperCase() || user.email.charAt(0).toUpperCase()}
                             </span>
->>>>>>> c1f607de
                           </div>
                           <div className="ml-4">
                             <div className="text-sm font-medium text-gray-900">
@@ -228,19 +208,48 @@
                         </Badge>
                       </td>
                       <td className="px-6 py-4 whitespace-nowrap text-right text-sm font-medium">
-                        {user.role === 'society_admin' && (
-                          <Button
-                            variant="outline"
-                            size="sm"
-                            onClick={() => setSelectedUser(user)}
-                          >
-                            <Building2 className="h-4 w-4 mr-1" />
-                            Gestisci Società
-                          </Button>
-                        )}
+                        <div className="flex items-center justify-end gap-2">
+                          {user.role === 'society_admin' && (
+                            <Button
+                              variant="outline"
+                              size="sm"
+                              onClick={() => setSelectedUser(user)}
+                            >
+                              <Building2 className="h-4 w-4 mr-1" />
+                              Gestisci Società
+                            </Button>
+                          )}
+                          <DropdownMenu>
+                            <DropdownMenuTrigger asChild>
+                              <Button variant="ghost" size="icon" className="h-9 w-9">
+                                <MoreVertical className="h-4 w-4" />
+                              </Button>
+                            </DropdownMenuTrigger>
+                            <DropdownMenuContent align="end" className="w-48">
+                              <DropdownMenuItem
+                                onClick={() => onEditUser(user)}
+                                className="flex items-center gap-2"
+                              >
+                                <Pencil className="h-4 w-4" />
+                                Modifica profilo
+                              </DropdownMenuItem>
+                              <DropdownMenuItem
+                                className={`flex items-center gap-2 ${isResetting ? 'cursor-not-allowed text-gray-400 hover:bg-transparent' : ''}`}
+                                onClick={() => {
+                                  if (isResetting) return;
+                                  onResetPassword(user);
+                                }}
+                              >
+                                <RefreshCcw className="h-4 w-4" />
+                                Invia reset password
+                              </DropdownMenuItem>
+                            </DropdownMenuContent>
+                          </DropdownMenu>
+                        </div>
                       </td>
                     </tr>
-                  ))
+                    );
+                  })
                 )}
               </tbody>
             </table>
@@ -266,16 +275,6 @@
                       <div className="text-base font-semibold text-gray-900">
                         {user.full_name || 'N/A'}
                       </div>
-<<<<<<< HEAD
-                      </td>
-                      <td className="px-6 py-4 whitespace-nowrap">
-                      <Badge className={`flex items-center gap-1 w-fit ${getRoleBadgeColor(user.role)}`}>
-                        {getRoleIcon(user.role)}
-                        {getRoleDisplayName(user.role)}
-                      </Badge>
-                      </td>
-                      <td className="px-6 py-4">
-=======
                       <div className="flex items-center gap-1 text-sm text-gray-500">
                         <Mail className="h-3 w-3" />
                         {user.email}
@@ -299,7 +298,6 @@
                       Società
                     </div>
                     <div className="mt-2">
->>>>>>> c1f607de
                       {user.role === 'society_admin' ? (
                         user.societies.length > 0 ? (
                           <div className="flex flex-wrap gap-1.5">
@@ -319,60 +317,6 @@
                           Accesso a tutte le società
                         </span>
                       )}
-<<<<<<< HEAD
-                      </td>
-                      <td className="px-6 py-4 whitespace-nowrap">
-                      <Badge variant={user.is_active ? 'default' : 'secondary'}>
-                        {user.is_active ? 'Attivo' : 'Disattivato'}
-                      </Badge>
-                      </td>
-                      <td className="px-6 py-4 whitespace-nowrap text-right text-sm font-medium">
-                      <div className="flex items-center justify-end gap-2">
-                        {user.role === 'society_admin' && (
-                          <Button
-                            variant="outline"
-                            size="sm"
-                            onClick={() => setSelectedUser(user)}
-                          >
-                            <Building2 className="h-4 w-4 mr-1" />
-                            Gestisci Società
-                          </Button>
-                        )}
-                        <DropdownMenu>
-                          <DropdownMenuTrigger asChild>
-                            <Button variant="ghost" size="icon" className="h-9 w-9">
-                              <MoreVertical className="h-4 w-4" />
-                            </Button>
-                          </DropdownMenuTrigger>
-                          <DropdownMenuContent align="end" className="w-48">
-                            <DropdownMenuItem
-                              onClick={() => onEditUser(user)}
-                              className="flex items-center gap-2"
-                            >
-                              <Pencil className="h-4 w-4" />
-                              Modifica profilo
-                            </DropdownMenuItem>
-                            <DropdownMenuItem
-                              className={`flex items-center gap-2 ${isResetting ? 'cursor-not-allowed text-gray-400 hover:bg-transparent' : ''}`}
-                              onClick={() => {
-                                if (isResetting) return;
-                                onResetPassword(user);
-                              }}
-                            >
-                              <RefreshCcw className="h-4 w-4" />
-                              Invia reset password
-                            </DropdownMenuItem>
-                          </DropdownMenuContent>
-                        </DropdownMenu>
-                      </div>
-                      </td>
-                    </tr>
-                  );
-                })
-              )}
-            </tbody>
-          </table>
-=======
                     </div>
                   </div>
 
@@ -391,7 +335,6 @@
               ))}
             </div>
           )}
->>>>>>> c1f607de
         </div>
       </div>
 
